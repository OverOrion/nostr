--- conflicted
+++ resolved
@@ -3,9 +3,6 @@
 
 //! Channel Id
 
-<<<<<<< HEAD
-use std::{fmt, str::FromStr};
-=======
 #[cfg(all(feature = "alloc", not(feature = "std")))]
 use alloc::{
     string::{String, ToString},
@@ -13,10 +10,9 @@
 };
 
 #[cfg(all(feature = "alloc", not(feature = "std")))]
-use alloc::fmt;
+use alloc::{fmt, str::FromStr};
 #[cfg(feature = "std")]
-use std::fmt;
->>>>>>> d4aa7625
+use std::{fmt, str::FromStr};
 
 #[cfg(feature = "nip19")]
 use bech32::{self, FromBase32, ToBase32, Variant};
