--- conflicted
+++ resolved
@@ -10,17 +10,14 @@
 };
 
 use secp256k1::schnorr::Signature;
-<<<<<<< HEAD
-use secp256k1::{Message, XOnlyPublicKey};
-use serde::{Deserialize, Serialize};
-=======
 use secp256k1::XOnlyPublicKey;
 
 #[cfg(feature = "std")]
 use secp256k1::Message;
 
 use crate::{Event, EventId, Kind, Tag, Timestamp};
->>>>>>> d4aa7625
+
+use serde::{Deserialize, Serialize};
 
 #[cfg(feature = "std")]
 use crate::Keys;
