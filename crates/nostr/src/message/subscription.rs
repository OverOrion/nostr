--- conflicted
+++ resolved
@@ -4,12 +4,9 @@
 
 //! Subscription filters
 
-<<<<<<< HEAD
-=======
 #![allow(missing_docs)]
 
 #[cfg(feature = "std")]
->>>>>>> d4aa7625
 use std::fmt;
 
 #[cfg(all(feature = "alloc", not(feature = "std")))]
